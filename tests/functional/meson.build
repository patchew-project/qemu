--- conflicted
+++ resolved
@@ -84,11 +84,8 @@
 tests_aarch64_system_thorough = [
   'aarch64_aspeed_ast2700',
   'aarch64_aspeed_ast2700fc',
-<<<<<<< HEAD
   'aarch64_device_passthrough',
-=======
   'aarch64_hotplug_pci',
->>>>>>> 1fa2ffdb
   'aarch64_imx8mp_evk',
   'aarch64_raspi3',
   'aarch64_raspi4',
