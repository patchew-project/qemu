--- conflicted
+++ resolved
@@ -447,36 +447,6 @@
 { 'command': 'inject-nmi' }
 
 ##
-<<<<<<< HEAD
-# @KvmInfo:
-#
-# Information about support for KVM acceleration
-#
-# @enabled: true if KVM acceleration is active
-#
-# @present: true if KVM acceleration is built into this executable
-#
-# Since: 0.14
-##
-{ 'struct': 'KvmInfo', 'data': {'enabled': 'bool', 'present': 'bool'} }
-
-##
-# @query-kvm:
-#
-# Return information about KVM acceleration
-#
-# Since: 0.14
-#
-# .. qmp-example::
-#
-#     -> { "execute": "query-kvm" }
-#     <- { "return": { "enabled": true, "present": true } }
-##
-{ 'command': 'query-kvm', 'returns': 'KvmInfo' }
-
-##
-=======
->>>>>>> 0a94a7b8
 # @NumaOptionsType:
 #
 # @node: NUMA nodes configuration
